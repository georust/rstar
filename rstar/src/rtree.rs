use crate::algorithm::bulk_load;
use crate::algorithm::intersection_iterator::IntersectionIterator;
use crate::algorithm::iterators::*;
use crate::algorithm::nearest_neighbor;
use crate::algorithm::removal;
use crate::algorithm::removal::DrainIterator;
use crate::algorithm::selection_functions::*;
use crate::envelope::Envelope;
use crate::node::ParentNode;
use crate::object::{PointDistance, RTreeObject};
use crate::params::{verify_parameters, DefaultParams, InsertionStrategy, RTreeParams};
use crate::Point;

#[cfg(feature = "serde")]
use serde::{Deserialize, Serialize};

impl<T, Params> Default for RTree<T, Params>
where
    T: RTreeObject,
    Params: RTreeParams,
{
    fn default() -> Self {
        Self::new_with_params()
    }
}

/// An n-dimensional r-tree data structure.
///
/// # R-Trees
/// R-Trees are data structures containing multi-dimensional objects like points, rectangles
/// or polygons. They are optimized for retrieving the nearest neighbor at any point.
///
/// R-trees can efficiently find answers to queries like "Find the nearest point of a polygon",
/// "Find all police stations within a rectangle" or "Find the 10 nearest restaurants, sorted
/// by their distances". Compared to a naive implementation for these scenarios that runs
/// in `O(n)` for `n` inserted elements, r-trees reduce this time to `O(log(n))`.
///
/// However, creating an r-tree is time consuming
/// and runs in `O(n * log(n))`. Thus, r-trees are suited best if many queries and only few
/// insertions are made. rstar also supports [bulk loading](RTree::bulk_load),
/// which cuts down the constant factors when creating an r-tree significantly compared to
/// sequential insertions.
///
/// R-trees are also _dynamic_: points can be inserted and removed from an existing tree.
///
/// ## Partitioning heuristics
/// The inserted objects are internally partitioned into several boxes which should have small
/// overlap and volume. This is done heuristically. While the originally proposed heuristic focused
/// on fast insertion operations, the resulting r-trees were often suboptimally structured. Another
/// heuristic, called `R*-tree` (r-star-tree), was proposed to improve the tree structure at the cost of
/// longer insertion operations and is currently the crate's only implemented
/// [insertion strategy].
///
/// ## Further reading
/// For more information refer to the [wikipedia article](https://en.wikipedia.org/wiki/R-tree).
///
/// # Usage
/// The items inserted into an r-tree must implement the [RTreeObject]
/// trait. To support nearest neighbor queries, implement the [PointDistance]
/// trait. Some useful geometric primitives that implement the above traits can be found in the
/// [crate::primitives]x module. Several primitives in the [`geo-types`](https://docs.rs/geo-types/) crate also
/// implement these traits.
///
/// ## Example
/// ```
/// use rstar::RTree;
///
/// let mut tree = RTree::new();
/// tree.insert([0.1, 0.0f32]);
/// tree.insert([0.2, 0.1]);
/// tree.insert([0.3, 0.0]);
///
/// assert_eq!(tree.nearest_neighbor(&[0.4, -0.1]), Some(&[0.3, 0.0]));
/// tree.remove(&[0.3, 0.0]);
/// assert_eq!(tree.nearest_neighbor(&[0.4, 0.3]), Some(&[0.2, 0.1]));
///
/// assert_eq!(tree.size(), 2);
/// // &RTree implements IntoIterator!
/// for point in &tree {
///     println!("Tree contains a point {:?}", point);
/// }
/// ```
///
/// ## Supported point types
/// All types implementing the [Point] trait can be used as underlying point type.
/// By default, fixed size arrays can be used as points.
///
/// ## Type Parameters
/// * `T`: The type of objects stored in the r-tree.
/// * `Params`: Compile time parameters that change the r-tree's internal layout. Refer to the
/// [RTreeParams] trait for more information.
///
/// ## Defining methods generic over r-trees
/// If a library defines a method that should be generic over the r-tree type signature, make
/// sure to include both type parameters like this:
/// ```
/// # use rstar::{RTree,RTreeObject, RTreeParams};
/// pub fn generic_rtree_function<T, Params>(tree: &mut RTree<T, Params>)
/// where
///   T: RTreeObject,
///   Params: RTreeParams
/// {
///   // ...
/// }
/// ```
/// Otherwise, any user of `generic_rtree_function` would be forced to use
/// a tree with default parameters.
///
/// # Runtime and Performance
/// The runtime of query operations (e.g. `nearest neighbor` or `contains`) is usually
/// `O(log(n))`, where `n` refers to the number of elements contained in the r-tree.
/// A naive sequential algorithm would take `O(n)` time. However, r-trees incur higher
/// build up times: inserting an element into an r-tree costs `O(log(n))` time.
///
/// ## Bulk loading
/// In many scenarios, insertion is only carried out once for many points. In this case,
/// [RTree::bulk_load] will be considerably faster. Its total run time
/// is still `O(log(n))`.
///
/// ## Element distribution
/// The tree's performance heavily relies on the spatial distribution of its elements.
/// Best performance is achieved if:
///  * No element is inserted more than once
///  * The overlapping area of elements is as small as
///    possible.
///
/// For the edge case that all elements are overlapping (e.g, one and the same element
/// is contained `n` times), the performance of most operations usually degrades to `O(n)`.
///
/// # (De)Serialization
/// Enable the `serde` feature for [Serde](https://crates.io/crates/serde) support.
///
#[derive(Clone)]
#[cfg_attr(feature = "serde", derive(serde::Serialize, serde::Deserialize))]
#[cfg_attr(
    feature = "serde",
    serde(bound(
        serialize = "T: Serialize, T::Envelope: Serialize",
        deserialize = "T: Deserialize<'de>, T::Envelope: Deserialize<'de>"
    ))
)]
pub struct RTree<T, Params = DefaultParams>
where
    Params: RTreeParams,
    T: RTreeObject,
{
    root: ParentNode<T>,
    size: usize,
    _params: ::std::marker::PhantomData<Params>,
}

struct DebugHelper<'a, T, Params>
where
    T: RTreeObject + ::std::fmt::Debug + 'a,
    Params: RTreeParams + 'a,
{
    rtree: &'a RTree<T, Params>,
}

impl<'a, T, Params> ::std::fmt::Debug for DebugHelper<'a, T, Params>
where
    T: RTreeObject + ::std::fmt::Debug,
    Params: RTreeParams,
{
    fn fmt(&self, formatter: &mut ::std::fmt::Formatter) -> ::std::fmt::Result {
        formatter.debug_set().entries(self.rtree.iter()).finish()
    }
}

impl<T, Params> ::std::fmt::Debug for RTree<T, Params>
where
    Params: RTreeParams,
    T: RTreeObject + ::std::fmt::Debug,
{
    fn fmt(&self, formatter: &mut ::std::fmt::Formatter) -> ::std::fmt::Result {
        formatter
            .debug_struct("RTree")
            .field("size", &self.size)
            .field("items", &DebugHelper { rtree: &self })
            .finish()
    }
}

impl<T> RTree<T>
where
    T: RTreeObject,
{
    /// Creates a new, empty r-tree.
    ///
    /// The created r-tree is configured with [default parameters](DefaultParams).
    pub fn new() -> Self {
        Self::new_with_params()
    }

    /// Creates a new r-tree with some elements already inserted.
    ///
    /// This method should be the preferred way for creating r-trees. It both
    /// runs faster and yields an r-tree with better internal structure that
    /// improves query performance.
    ///
    /// This method implements the overlap minimizing top-down bulk loading algorithm (OMT)
    /// as described in [this paper by Lee and Lee (2003)](http://ceur-ws.org/Vol-74/files/FORUM_18.pdf).
    ///
    /// # Runtime
    /// Bulk loading runs in `O(n * log(n))`, where `n` is the number of loaded
    /// elements.
    pub fn bulk_load(elements: Vec<T>) -> Self {
        Self::bulk_load_with_params(elements)
    }
}

impl<T, Params> RTree<T, Params>
where
    Params: RTreeParams,
    T: RTreeObject,
{
    /// Creates a new, empty r-tree.
    ///
    /// The tree's compile time parameters must be specified. Refer to the
    /// [RTreeParams] trait for more information and a usage example.
    pub fn new_with_params() -> Self {
        verify_parameters::<T, Params>();
        RTree {
            root: ParentNode::new_root::<Params>(),
            size: 0,
            _params: Default::default(),
        }
    }

    /// Creates a new r-tree with some given elements and configurable parameters.
    ///
    /// For more information refer to [RTree::bulk_load]
    /// and [RTreeParams].
    pub fn bulk_load_with_params(elements: Vec<T>) -> Self {
        Self::new_from_bulk_loading(elements, bulk_load::bulk_load_sequential::<_, Params>)
    }

    /// Returns the number of objects in an r-tree.
    ///
    /// # Example
    /// ```
    /// use rstar::RTree;
    ///
    /// let mut tree = RTree::new();
    /// assert_eq!(tree.size(), 0);
    /// tree.insert([0.0, 1.0, 2.0]);
    /// assert_eq!(tree.size(), 1);
    /// tree.remove(&[0.0, 1.0, 2.0]);
    /// assert_eq!(tree.size(), 0);
    /// ```
    pub fn size(&self) -> usize {
        self.size
    }

    pub(crate) fn size_mut(&mut self) -> &mut usize {
        &mut self.size
    }

    /// Returns an iterator over all elements contained in the tree.
    ///
    /// The order in which the elements are returned is not specified.
    ///
    /// # Example
    /// ```
    /// use rstar::RTree;
    /// let tree = RTree::bulk_load(vec![[0.0, 0.1], [0.3, 0.2], [0.4, 0.2]]);
    /// for point in tree.iter() {
    ///     println!("This tree contains point {:?}", point);
    /// }
    /// ```
    pub fn iter(&self) -> RTreeIterator<T> {
        RTreeIterator::new(&self.root, SelectAllFunc)
    }

    /// Returns an iterator over all mutable elements contained in the tree.
    ///
    /// The order in which the elements are returned is not specified.
    ///
    /// *Note*: It is a logic error to change an inserted item's position or dimensions. This
    /// method is primarily meant for own implementations of [RTreeObject]
    /// which can contain arbitrary additional data.
    /// If the position or location of an inserted object need to change, you will need to [RTree::remove]
    /// and reinsert it.
    ///
    pub fn iter_mut(&mut self) -> RTreeIteratorMut<T> {
        RTreeIteratorMut::new(&mut self.root, SelectAllFunc)
    }

    /// Returns all elements contained in an [Envelope].
    ///
    /// Usually, an envelope is an [axis aligned bounding box](crate::AABB). This
    /// method can be used to retrieve all elements that are fully contained within an envelope.
    ///
    /// # Example
    /// ```
    /// use rstar::{RTree, AABB};
    /// let mut tree = RTree::bulk_load(vec![
    ///   [0.0, 0.0],
    ///   [0.0, 1.0],
    ///   [1.0, 1.0]
    /// ]);
    /// let half_unit_square = AABB::from_corners([0.0, 0.0], [0.5, 1.0]);
    /// let unit_square = AABB::from_corners([0.0, 0.0], [1.0, 1.0]);
    /// let elements_in_half_unit_square = tree.locate_in_envelope(&half_unit_square);
    /// let elements_in_unit_square = tree.locate_in_envelope(&unit_square);
    /// assert_eq!(elements_in_half_unit_square.count(), 2);
    /// assert_eq!(elements_in_unit_square.count(), 3);
    /// ```
    pub fn locate_in_envelope(&self, envelope: &T::Envelope) -> LocateInEnvelope<T> {
        LocateInEnvelope::new(&self.root, SelectInEnvelopeFunction::new(*envelope))
    }

    /// Mutable variant of [locate_in_envelope](#method.locate_in_envelope).
    pub fn locate_in_envelope_mut(&mut self, envelope: &T::Envelope) -> LocateInEnvelopeMut<T> {
        LocateInEnvelopeMut::new(&mut self.root, SelectInEnvelopeFunction::new(*envelope))
    }

    /// Draining variant of [locate_in_envelope](#method.locate_in_envelope).
    pub fn drain_in_envelope(&mut self, envelope: T::Envelope) -> DrainIterator<T, SelectInEnvelopeFunction<T>, Params> {
        let sel = SelectInEnvelopeFunction::new(envelope);
        self.drain_with_selection_function(sel)
    }

    /// Returns all elements whose envelope intersects a given envelope.
    ///
    /// Any element fully contained within an envelope is also returned by this method. Two
    /// envelopes that "touch" each other (e.g. by sharing only a common corner) are also
    /// considered to intersect. Usually, an envelope is an [axis aligned bounding box](crate::AABB).
    /// This method will return all elements whose AABB has some common area with
    /// a given AABB.
    ///
    /// # Example
    /// ```
    /// use rstar::{RTree, AABB};
    /// use rstar::primitives::Rectangle;
    ///
    /// let left_piece = AABB::from_corners([0.0, 0.0], [0.4, 1.0]);
    /// let right_piece = AABB::from_corners([0.6, 0.0], [1.0, 1.0]);
    /// let middle_piece = AABB::from_corners([0.25, 0.0], [0.75, 1.0]);
    ///
    /// let mut tree = RTree::<Rectangle<_>>::bulk_load(vec![
    ///   left_piece.into(),
    ///   right_piece.into(),
    ///   middle_piece.into(),
    /// ]);
    ///
    /// let elements_intersecting_left_piece = tree.locate_in_envelope_intersecting(&left_piece);
    /// // The left piece should not intersect the right piece!
    /// assert_eq!(elements_intersecting_left_piece.count(), 2);
    /// let elements_intersecting_middle = tree.locate_in_envelope_intersecting(&middle_piece);
    /// // Only the middle piece intersects all pieces within the tree
    /// assert_eq!(elements_intersecting_middle.count(), 3);
    ///
    /// let large_piece = AABB::from_corners([-100., -100.], [100., 100.]);
    /// let elements_intersecting_large_piece = tree.locate_in_envelope_intersecting(&large_piece);
    /// // Any element that is fully contained should also be returned:
    /// assert_eq!(elements_intersecting_large_piece.count(), 3);
    pub fn locate_in_envelope_intersecting(
        &self,
        envelope: &T::Envelope,
    ) -> LocateInEnvelopeIntersecting<T> {
        LocateInEnvelopeIntersecting::new(
            &self.root,
            SelectInEnvelopeFuncIntersecting::new(*envelope),
        )
    }

    /// Mutable variant of [locate_in_envelope_intersecting](#method.locate_in_envelope_intersecting)
    pub fn locate_in_envelope_intersecting_mut(
        &mut self,
        envelope: &T::Envelope,
    ) -> LocateInEnvelopeIntersectingMut<T> {
        LocateInEnvelopeIntersectingMut::new(
            &mut self.root,
            SelectInEnvelopeFuncIntersecting::new(*envelope),
        )
    }

    /// Locates elements in the r-tree defined by a selection function.
    ///
    /// Refer to the documentation of [`SelectionFunction`] for
    /// more information.
    ///
    /// Usually, other `locate` methods should cover most common use cases. This method is only required
    /// in more specific situations.
    pub fn locate_with_selection_function<S: SelectionFunction<T>>(
        &self,
        selection_function: S,
    ) -> impl Iterator<Item = &T> {
        SelectionIterator::new(&self.root, selection_function)
    }

    /// Mutable variant of [`locate_with_selection_function`](#method.locate_with_selection_function).
    pub fn locate_with_selection_function_mut<S: SelectionFunction<T>>(
        &mut self,
        selection_function: S,
    ) -> impl Iterator<Item = &mut T> {
        SelectionIteratorMut::new(&mut self.root, selection_function)
    }

<<<<<<< HEAD
    /// Similar to [`locate_with_selection_function`](#method.locate_with_selection_function) but with
    /// a selection function that can return additional data.
    pub fn locate_with_selection_function_with_data<D, S: SelectionFunctionWithData<T, D>>(
        &self,
        selection_function: S,
    ) -> impl Iterator<Item = (&T, D)> {
        SelectionWithDataIterator::new(&self.root, selection_function)
    }

    /// Mutable variant of [`locate_with_selection_function_with_data`](#method.locate_with_selection_function_with_data).
    pub fn locate_with_selection_function_with_data_mut<D, S: SelectionFunctionWithData<T, D>>(
        &mut self,
        selection_function: S,
    ) -> impl Iterator<Item = (&mut T, D)> {
        SelectionWithDataIteratorMut::new(&mut self.root, selection_function)
    }

    /// Gets all possible intersecting objects of this and another tree.
=======
    /// Returns all possible intersecting objects of this and another tree.
>>>>>>> 62f44f3f
    ///
    /// This will return all objects whose _envelopes_ intersect. No geometric intersection
    /// checking is performed.
    pub fn intersection_candidates_with_other_tree<'a, U>(
        &'a self,
        other: &'a RTree<U>,
    ) -> IntersectionIterator<T, U>
    where
        U: RTreeObject<Envelope = T::Envelope>,
    {
        IntersectionIterator::new(self.root(), other.root())
    }

    /// Returns the tree's root node.
    ///
    /// Usually, you will not need to call this method. However, for debugging purposes or for
    /// advanced algorithms, knowledge about the tree's internal structure may be required.
    /// For these cases, this method serves as an entry point.
    pub fn root(&self) -> &ParentNode<T> {
        &self.root
    }

    pub(crate) fn root_mut(&mut self) -> &mut ParentNode<T> {
        &mut self.root
    }

    fn new_from_bulk_loading(
        elements: Vec<T>,
        root_loader: impl Fn(Vec<T>) -> ParentNode<T>,
    ) -> Self {
        verify_parameters::<T, Params>();
        let size = elements.len();
        let root = if size == 0 {
            ParentNode::new_root::<Params>()
        } else {
            root_loader(elements)
        };
        RTree {
            root,
            size,
            _params: Default::default(),
        }
    }

    /// Removes and returns a single element from the tree. The element to remove is specified
    /// by a [`SelectionFunction`].
    ///
    /// See also: [`RTree::remove`], [`RTree::remove_at_point`]
    ///
    pub fn remove_with_selection_function<F>(&mut self, function: F) -> Option<T>
    where
        F: SelectionFunction<T>,
    {
        removal::DrainIterator::new(self, function).take(1).last()
    }

    /// Drain elements selected by a [`SelectionFunction`]. Returns an
    /// iterator that successively removes selected elements and returns
    /// them. This is the most generic drain API, see also:
    /// [`RTree::drain_in_envelope_intersecting`],
    /// [`RTree::drain_within_distance`].
    ///
    /// # Remarks
    ///
    /// This API is similar to `Vec::drain_filter`, but stopping the
    /// iteration would stop the removal. However, the returned iterator
    /// must be properly dropped. Leaking this iterator leads to a leak
    /// amplification, where all the elements in the tree are leaked.
    pub fn drain_with_selection_function<F>(&mut self, function: F) -> DrainIterator<T, F, Params>
    where
        F: SelectionFunction<T>,
    {
        removal::DrainIterator::new(self, function)
    }

    /// Drains elements intersecting the `envelope`. Similar to
    /// `locate_in_envelope_intersecting`, except the elements are removed
    /// and returned via an iterator.
    pub fn drain_in_envelope_intersecting(&mut self, envelope: T::Envelope) -> DrainIterator<T, SelectInEnvelopeFuncIntersecting<T>, Params>
    {
        let selection_function = SelectInEnvelopeFuncIntersecting::new(envelope);
        self.drain_with_selection_function(selection_function)
    }
}

impl<T, Params> RTree<T, Params>
where
    Params: RTreeParams,
    T: PointDistance,
{
    /// Returns a single object that covers a given point.
    ///
    /// Method [contains_point](PointDistance::contains_point)
    /// is used to determine if a tree element contains the given point.
    ///
    /// If multiple elements contain the given point, any of them is returned.
    pub fn locate_at_point(&self, point: &<T::Envelope as Envelope>::Point) -> Option<&T> {
        self.locate_all_at_point(point).next()
    }

    /// Mutable variant of [RTree::locate_at_point].
    pub fn locate_at_point_mut(
        &mut self,
        point: &<T::Envelope as Envelope>::Point,
    ) -> Option<&mut T> {
        self.locate_all_at_point_mut(point).next()
    }

    /// Locate all elements containing a given point.
    ///
    /// Method [PointDistance::contains_point] is used
    /// to determine if a tree element contains the given point.
    /// # Example
    /// ```
    /// use rstar::RTree;
    /// use rstar::primitives::Rectangle;
    ///
    /// let tree = RTree::bulk_load(vec![
    ///   Rectangle::from_corners([0.0, 0.0], [2.0, 2.0]),
    ///   Rectangle::from_corners([1.0, 1.0], [3.0, 3.0])
    /// ]);
    ///
    /// assert_eq!(tree.locate_all_at_point(&[1.5, 1.5]).count(), 2);
    /// assert_eq!(tree.locate_all_at_point(&[0.0, 0.0]).count(), 1);
    /// assert_eq!(tree.locate_all_at_point(&[-1., 0.0]).count(), 0);
    /// ```
    pub fn locate_all_at_point(
        &self,
        point: &<T::Envelope as Envelope>::Point,
    ) -> LocateAllAtPoint<T> {
        LocateAllAtPoint::new(&self.root, SelectAtPointFunction::new(*point))
    }

    /// Mutable variant of [locate_all_at_point](#method.locate_all_at_point).
    pub fn locate_all_at_point_mut(
        &mut self,
        point: &<T::Envelope as Envelope>::Point,
    ) -> LocateAllAtPointMut<T> {
        LocateAllAtPointMut::new(&mut self.root, SelectAtPointFunction::new(*point))
    }

    /// Removes an element containing a given point.
    ///
    /// The removed element, if any, is returned. If multiple elements cover the given point,
    /// only one of them is removed and returned.
    ///
    /// # Example
    /// ```
    /// use rstar::RTree;
    /// use rstar::primitives::Rectangle;
    ///
    /// let mut tree = RTree::bulk_load(vec![
    ///   Rectangle::from_corners([0.0, 0.0], [2.0, 2.0]),
    ///   Rectangle::from_corners([1.0, 1.0], [3.0, 3.0])
    /// ]);
    ///
    /// assert!(tree.remove_at_point(&[1.5, 1.5]).is_some());
    /// assert!(tree.remove_at_point(&[1.5, 1.5]).is_some());
    /// assert!(tree.remove_at_point(&[1.5, 1.5]).is_none());
    ///```
    pub fn remove_at_point(&mut self, point: &<T::Envelope as Envelope>::Point) -> Option<T> {
        let removal_function = SelectAtPointFunction::new(*point);
        self.remove_with_selection_function(removal_function)
    }
}

impl<T, Params> RTree<T, Params>
where
    Params: RTreeParams,
    T: RTreeObject + PartialEq,
{
    /// Returns `true` if a given element is equal (`==`) to an element in the
    /// r-tree.
    ///
    /// This method will only work correctly if two equal elements also have the
    /// same envelope.
    ///
    /// # Example
    /// ```
    /// use rstar::RTree;
    ///
    /// let mut tree = RTree::new();
    /// assert!(!tree.contains(&[0.0, 2.0]));
    /// tree.insert([0.0, 2.0]);
    /// assert!(tree.contains(&[0.0, 2.0]));
    /// ```
    pub fn contains(&self, t: &T) -> bool {
        self.locate_in_envelope(&t.envelope()).any(|e| e == t)
    }

    /// Removes and returns an element of the r-tree equal (`==`) to a given element.
    ///
    /// If multiple elements equal to the given elements are contained in the tree, only
    /// one of them is removed and returned.
    ///
    /// This method will only work correctly if two equal elements also have the
    /// same envelope.
    ///
    /// # Example
    /// ```
    /// use rstar::RTree;
    ///
    /// let mut tree = RTree::new();
    /// tree.insert([0.0, 2.0]);
    /// // The element can be inserted twice just fine
    /// tree.insert([0.0, 2.0]);
    /// assert!(tree.remove(&[0.0, 2.0]).is_some());
    /// assert!(tree.remove(&[0.0, 2.0]).is_some());
    /// assert!(tree.remove(&[0.0, 2.0]).is_none());
    /// ```
    pub fn remove(&mut self, t: &T) -> Option<T> {
        let removal_function = SelectEqualsFunction::new(t);
        self.remove_with_selection_function(removal_function)
    }
}

impl<T, Params> RTree<T, Params>
where
    Params: RTreeParams,
    T: PointDistance,
{
    /// Returns the nearest neighbor for a given point.
    ///
    /// The distance is calculated by calling
    /// [PointDistance::distance_2]
    ///
    /// # Example
    /// ```
    /// use rstar::RTree;
    /// let tree = RTree::bulk_load(vec![
    ///   [0.0, 0.0],
    ///   [0.0, 1.0],
    /// ]);
    /// assert_eq!(tree.nearest_neighbor(&[-1., 0.0]), Some(&[0.0, 0.0]));
    /// assert_eq!(tree.nearest_neighbor(&[0.0, 2.0]), Some(&[0.0, 1.0]));
    /// ```
    pub fn nearest_neighbor(&self, query_point: &<T::Envelope as Envelope>::Point) -> Option<&T> {
        if self.size > 0 {
            // The single-nearest-neighbor retrieval may in rare cases return None due to
            // rounding issues. The iterator will still work, though.
            nearest_neighbor::nearest_neighbor(&self.root, *query_point)
                .or_else(|| self.nearest_neighbor_iter(query_point).next())
        } else {
            None
        }
    }

    /// Returns the nearest neighbors for a given point.
    ///
    /// The distance is calculated by calling
    /// [PointDistance::distance_2]
    ///
    /// All returned values will have the exact same distance from the given query point.
    /// Returns an empty `Vec` if the tree is empty.
    ///
    /// # Example
    /// ```
    /// use rstar::RTree;
    /// let tree = RTree::bulk_load(vec![
    ///   [0.0, 0.0],
    ///   [0.0, 1.0],
    ///   [1.0, 0.0],
    /// ]);
    /// assert_eq!(tree.nearest_neighbors(&[1.0, 1.0]), &[&[0.0, 1.0], &[1.0, 0.0]]);
    /// assert_eq!(tree.nearest_neighbors(&[0.01, 0.01]), &[&[0.0, 0.0]]);
    /// ```
    pub fn nearest_neighbors(&self, query_point: &<T::Envelope as Envelope>::Point) -> Vec<&T> {
        nearest_neighbor::nearest_neighbors(&self.root, *query_point)
    }

    /// Returns all elements of the tree within a certain distance.
    ///
    /// The elements may be returned in any order. Each returned element
    /// will have a squared distance less or equal to the given squared distance.
    ///
    /// This method makes use of [PointDistance::distance_2_if_less_or_equal].
    /// If performance is critical and the distance calculation to the object is fast,
    /// overwriting this function may be beneficial.
    pub fn locate_within_distance(
        &self,
        query_point: <T::Envelope as Envelope>::Point,
        max_squared_radius: <<T::Envelope as Envelope>::Point as Point>::Scalar,
    ) -> LocateWithinDistanceIterator<T> {
        let selection_function = SelectWithinDistanceFunction::new(query_point, max_squared_radius);
        LocateWithinDistanceIterator::new(self.root(), selection_function)
    }

    /// Drain all elements of the tree within a certain distance.
    ///
    /// Similar to [`RTree::locate_within_distance`], but removes and
    /// returns the elements via an iterator.
    pub fn drain_within_distance(
        &mut self,
        query_point: <T::Envelope as Envelope>::Point,
        max_squared_radius: <<T::Envelope as Envelope>::Point as Point>::Scalar,
    ) -> DrainIterator<T, SelectWithinDistanceFunction<T>, Params> {
        let selection_function = SelectWithinDistanceFunction::new(query_point, max_squared_radius);
        self.drain_with_selection_function(selection_function)
    }

    /// Returns all elements of the tree sorted by their distance to a given point.
    ///
    /// # Runtime
    /// Every `next()` call runs in `O(log(n))`. Creating the iterator runs in
    /// `O(log(n))`.
    /// The [r-tree documentation](RTree) contains more information about
    /// r-tree performance.
    ///
    /// # Example
    /// ```
    /// use rstar::RTree;
    /// let tree = RTree::bulk_load(vec![
    ///   [0.0, 0.0],
    ///   [0.0, 1.0],
    /// ]);
    ///
    /// let nearest_neighbors = tree.nearest_neighbor_iter(&[0.5, 0.0]).collect::<Vec<_>>();
    /// assert_eq!(nearest_neighbors, vec![&[0.0, 0.0], &[0.0, 1.0]]);
    /// ```
    pub fn nearest_neighbor_iter(
        &self,
        query_point: &<T::Envelope as Envelope>::Point,
    ) -> impl Iterator<Item = &T> {
        nearest_neighbor::NearestNeighborIterator::new(&self.root, *query_point)
    }

    /// Returns `(element, distance^2)` tuples of the tree sorted by their distance to a given point.
    ///
    /// The distance is calculated by calling
    /// [PointDistance::distance_2].
    #[deprecated(note = "Please use nearest_neighbor_iter_with_distance_2 instead")]
    pub fn nearest_neighbor_iter_with_distance(
        &self,
        query_point: &<T::Envelope as Envelope>::Point,
    ) -> impl Iterator<Item = (&T, <<T::Envelope as Envelope>::Point as Point>::Scalar)> {
        nearest_neighbor::NearestNeighborDistance2Iterator::new(&self.root, *query_point)
    }

    /// Returns `(element, distance^2)` tuples of the tree sorted by their distance to a given point.
    ///
    /// The distance is calculated by calling
    /// [PointDistance::distance_2].
    pub fn nearest_neighbor_iter_with_distance_2(
        &self,
        query_point: &<T::Envelope as Envelope>::Point,
    ) -> impl Iterator<Item = (&T, <<T::Envelope as Envelope>::Point as Point>::Scalar)> {
        nearest_neighbor::NearestNeighborDistance2Iterator::new(&self.root, *query_point)
    }

    /// Removes the nearest neighbor for a given point and returns it.
    ///
    /// The distance is calculated by calling
    /// [PointDistance::distance_2].
    ///
    /// # Example
    /// ```
    /// use rstar::RTree;
    /// let mut tree = RTree::bulk_load(vec![
    ///   [0.0, 0.0],
    ///   [0.0, 1.0],
    /// ]);
    /// assert_eq!(tree.pop_nearest_neighbor(&[0.0, 0.0]), Some([0.0, 0.0]));
    /// assert_eq!(tree.pop_nearest_neighbor(&[0.0, 0.0]), Some([0.0, 1.0]));
    /// assert_eq!(tree.pop_nearest_neighbor(&[0.0, 0.0]), None);
    /// ```
    pub fn pop_nearest_neighbor(
        &mut self,
        query_point: &<T::Envelope as Envelope>::Point,
    ) -> Option<T> {
        if let Some(neighbor) = self.nearest_neighbor(query_point) {
            let removal_function = SelectByAddressFunction::new(neighbor.envelope(), neighbor);
            self.remove_with_selection_function(removal_function)
        } else {
            None
        }
    }
}

impl<T, Params> RTree<T, Params>
where
    T: RTreeObject,
    Params: RTreeParams,
{
    /// Inserts a new element into the r-tree.
    ///
    /// If the element is already present in the tree, it will now be present twice.
    ///
    /// # Runtime
    /// This method runs in `O(log(n))`.
    /// The [r-tree documentation](RTree) contains more information about
    /// r-tree performance.
    pub fn insert(&mut self, t: T) {
        Params::DefaultInsertionStrategy::insert(self, t);
        self.size += 1;
    }
}

impl<T, Params> RTree<T, Params>
where
    T: RTreeObject,
    <T::Envelope as Envelope>::Point: Point,
    Params: RTreeParams,
{
}

impl<'a, T, Params> IntoIterator for &'a RTree<T, Params>
where
    T: RTreeObject,
    Params: RTreeParams,
{
    type IntoIter = RTreeIterator<'a, T>;
    type Item = &'a T;

    fn into_iter(self) -> Self::IntoIter {
        self.iter()
    }
}

impl<'a, T, Params> IntoIterator for &'a mut RTree<T, Params>
where
    T: RTreeObject,
    Params: RTreeParams,
{
    type IntoIter = RTreeIteratorMut<'a, T>;
    type Item = &'a mut T;

    fn into_iter(self) -> Self::IntoIter {
        self.iter_mut()
    }
}

#[cfg(test)]
mod test {
    use super::RTree;
    use crate::algorithm::rstar::RStarInsertionStrategy;
    use crate::params::RTreeParams;
    use crate::test_utilities::{create_random_points, SEED_1};
    use crate::DefaultParams;

    struct TestParams;
    impl RTreeParams for TestParams {
        const MIN_SIZE: usize = 10;
        const MAX_SIZE: usize = 20;
        const REINSERTION_COUNT: usize = 1;
        type DefaultInsertionStrategy = RStarInsertionStrategy;
    }

    #[test]
    fn test_create_rtree_with_parameters() {
        let tree: RTree<[f32; 2], TestParams> = RTree::new_with_params();
        assert_eq!(tree.size(), 0);
    }

    #[test]
    fn test_insert_single() {
        let mut tree: RTree<_> = RTree::new();
        tree.insert([0.02f32, 0.4f32]);
        assert_eq!(tree.size(), 1);
        assert!(tree.contains(&[0.02, 0.4]));
        assert!(!tree.contains(&[0.3, 0.2]));
    }

    #[test]
    fn test_insert_many() {
        const NUM_POINTS: usize = 1000;
        let points = create_random_points(NUM_POINTS, SEED_1);
        let mut tree = RTree::new();
        for p in &points {
            tree.insert(*p);
            tree.root.sanity_check::<DefaultParams>(true);
        }
        assert_eq!(tree.size(), NUM_POINTS);
        for p in &points {
            assert!(tree.contains(p));
        }
    }

    #[test]
    fn test_fmt_debug() {
        let tree = RTree::bulk_load(vec![[0, 1], [0, 1]]);
        let debug: String = format!("{:?}", tree);
        assert_eq!(debug, "RTree { size: 2, items: {[0, 1], [0, 1]} }");
    }

    #[test]
    fn test_default() {
        let tree: RTree<[f32; 2]> = Default::default();
        assert_eq!(tree.size(), 0);
    }

    #[cfg(feature = "serde")]
    #[test]
    fn test_serialization() {
        use crate::test_utilities::create_random_integers;

        use serde_json;
        const SIZE: usize = 20;
        let points = create_random_integers::<[i32; 2]>(SIZE, SEED_1);
        let tree = RTree::bulk_load(points.clone());
        let json = serde_json::to_string(&tree).expect("Serializing tree failed");
        let parsed: RTree<[i32; 2]> =
            serde_json::from_str(&json).expect("Deserializing tree failed");
        assert_eq!(parsed.size(), SIZE);
        for point in &points {
            assert!(parsed.contains(point));
        }
    }

    #[test]
    fn test_bulk_load_crash() {
        let bulk_nodes = vec![
            [570.0, 1080.0, 89.0],
            [30.0, 1080.0, 627.0],
            [1916.0, 1080.0, 68.0],
            [274.0, 1080.0, 790.0],
            [476.0, 1080.0, 895.0],
            [1557.0, 1080.0, 250.0],
            [1546.0, 1080.0, 883.0],
            [1512.0, 1080.0, 610.0],
            [1729.0, 1080.0, 358.0],
            [1841.0, 1080.0, 434.0],
            [1752.0, 1080.0, 696.0],
            [1674.0, 1080.0, 705.0],
            [136.0, 1080.0, 22.0],
            [1593.0, 1080.0, 71.0],
            [586.0, 1080.0, 272.0],
            [348.0, 1080.0, 373.0],
            [502.0, 1080.0, 2.0],
            [1488.0, 1080.0, 1072.0],
            [31.0, 1080.0, 526.0],
            [1695.0, 1080.0, 559.0],
            [1663.0, 1080.0, 298.0],
            [316.0, 1080.0, 417.0],
            [1348.0, 1080.0, 731.0],
            [784.0, 1080.0, 126.0],
            [225.0, 1080.0, 847.0],
            [79.0, 1080.0, 819.0],
            [320.0, 1080.0, 504.0],
            [1714.0, 1080.0, 1026.0],
            [264.0, 1080.0, 229.0],
            [108.0, 1080.0, 158.0],
            [1665.0, 1080.0, 604.0],
            [496.0, 1080.0, 231.0],
            [1813.0, 1080.0, 865.0],
            [1200.0, 1080.0, 326.0],
            [1661.0, 1080.0, 818.0],
            [135.0, 1080.0, 229.0],
            [424.0, 1080.0, 1016.0],
            [1708.0, 1080.0, 791.0],
            [1626.0, 1080.0, 682.0],
            [442.0, 1080.0, 895.0],
        ];

        let nodes = vec![
            [1916.0, 1060.0, 68.0],
            [1664.0, 1060.0, 298.0],
            [1594.0, 1060.0, 71.0],
            [225.0, 1060.0, 846.0],
            [1841.0, 1060.0, 434.0],
            [502.0, 1060.0, 2.0],
            [1625.5852, 1060.0122, 682.0],
            [1348.5273, 1060.0029, 731.08124],
            [316.36127, 1060.0298, 418.24515],
            [1729.3253, 1060.0023, 358.50134],
        ];
        let mut tree = RTree::bulk_load(bulk_nodes);
        for node in nodes {
            // Bulk loading will create nodes larger than Params::MAX_SIZE,
            // which is intentional and not harmful.
            tree.insert(node);
            tree.root().sanity_check::<DefaultParams>(false);
        }
    }
}<|MERGE_RESOLUTION|>--- conflicted
+++ resolved
@@ -398,7 +398,6 @@
         SelectionIteratorMut::new(&mut self.root, selection_function)
     }
 
-<<<<<<< HEAD
     /// Similar to [`locate_with_selection_function`](#method.locate_with_selection_function) but with
     /// a selection function that can return additional data.
     pub fn locate_with_selection_function_with_data<D, S: SelectionFunctionWithData<T, D>>(
@@ -417,9 +416,6 @@
     }
 
     /// Gets all possible intersecting objects of this and another tree.
-=======
-    /// Returns all possible intersecting objects of this and another tree.
->>>>>>> 62f44f3f
     ///
     /// This will return all objects whose _envelopes_ intersect. No geometric intersection
     /// checking is performed.
